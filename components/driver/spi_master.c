/*
 * SPDX-FileCopyrightText: 2015-2022 Espressif Systems (Shanghai) CO LTD
 *
 * SPDX-License-Identifier: Apache-2.0
 */

/*
Architecture:

We can initialize a SPI driver, but we don't talk to the SPI driver itself, we address a device. A device essentially
is a combination of SPI port and CS pin, plus some information about the specifics of communication to the device
(timing, command/address length etc). The arbitration between tasks is also in conception of devices.

A device can work in interrupt mode and polling mode, and a third but
complicated mode which combines the two modes above:

1. Work in the ISR with a set of queues; one per device.

   The idea is that to send something to a SPI device, you allocate a
   transaction descriptor. It contains some information about the transfer
   like the length, address, command etc, plus pointers to transmit and
   receive buffer. The address of this block gets pushed into the transmit
   queue. The SPI driver does its magic, and sends and retrieves the data
   eventually. The data gets written to the receive buffers, if needed the
   transaction descriptor is modified to indicate returned parameters and
   the entire thing goes into the return queue, where whatever software
   initiated the transaction can retrieve it.

   The entire thing is run from the SPI interrupt handler. If SPI is done
   transmitting/receiving but nothing is in the queue, it will not clear the
   SPI interrupt but just disable it by esp_intr_disable. This way, when a
   new thing is sent, pushing the packet into the send queue and re-enabling
   the interrupt (by esp_intr_enable) will trigger the interrupt again, which
   can then take care of the sending.

2. Work in the polling mode in the task.

   In this mode we get rid of the ISR, FreeRTOS queue and task switching, the
   task is no longer blocked during a transaction. This increase the cpu
   load, but decrease the interval of SPI transactions. Each time only one
   device (in one task) can send polling transactions, transactions to
   other devices are blocked until the polling transaction of current device
   is done.

   In the polling mode, the queue is not used, all the operations are done
   in the task. The task calls ``spi_device_polling_start`` to setup and start
   a new transaction, then call ``spi_device_polling_end`` to handle the
   return value of the transaction.

   To handle the arbitration among devices, the device "temporarily" acquire
   a bus by the ``device_acquire_bus_internal`` function, which writes
   dev_request by CAS operation. Other devices which wants to send polling
   transactions but don't own the bus will block and wait until given the
   semaphore which indicates the ownership of bus.

   In case of the ISR is still sending transactions to other devices, the ISR
   should maintain an ``random_idle`` flag indicating that it's not doing
   transactions. When the bus is locked, the ISR can only send new
   transactions to the acquiring device. The ISR will automatically disable
   itself and send semaphore to the device if the ISR is free. If the device
   sees the random_idle flag, it can directly start its polling transaction.
   Otherwise it should block and wait for the semaphore from the ISR.

   After the polling transaction, the driver will release the bus. During the
   release of the bus, the driver search all other devices to see whether
   there is any device waiting to acquire the bus, if so, acquire for it and
   send it a semaphore if the device queue is empty, or invoke the ISR for
   it. If all other devices don't need to acquire the bus, but there are
   still transactions in the queues, the ISR will also be invoked.

   To get better polling efficiency, user can call ``spi_device_acquire_bus``
   function, which also calls the ``spi_bus_lock_acquire_core`` function,
   before a series of polling transactions to a device. The bus acquiring and
   task switching before and after the polling transaction will be escaped.

3. Mixed mode

   The driver is written under the assumption that polling and interrupt
   transactions are not happening simultaneously. When sending polling
   transactions, it will check whether the ISR is active, which includes the
   case the ISR is sending the interrupt transactions of the acquiring
   device. If the ISR is still working, the routine sending a polling
   transaction will get blocked and wait until the semaphore from the ISR
   which indicates the ISR is free now.

   A fatal case is, a polling transaction is in flight, but the ISR received
   an interrupt transaction. The behavior of the driver is unpredictable,
   which should be strictly forbidden.

We have two bits to control the interrupt:

1. The slave->trans_done bit, which is automatically asserted when a transaction is done.

   This bit is cleared during an interrupt transaction, so that the interrupt
   will be triggered when the transaction is done, or the SW can check the
   bit to see if the transaction is done for polling transactions.

   When no transaction is in-flight, the bit is kept active, so that the SW
   can easily invoke the ISR by enable the interrupt.

2. The system interrupt enable/disable, controlled by esp_intr_enable and esp_intr_disable.

   The interrupt is disabled (by the ISR itself) when no interrupt transaction
   is queued. When the bus is not occupied, any task, which queues a
   transaction into the queue, will enable the interrupt to invoke the ISR.
   When the bus is occupied by a device, other device will put off the
   invoking of ISR to the moment when the bus is released. The device
   acquiring the bus can still send interrupt transactions by enable the
   interrupt.

*/

#include <string.h>
#include "esp_private/spi_common_internal.h"
#include "driver/spi_master.h"

#include "esp_log.h"
#include "freertos/task.h"
#include "freertos/queue.h"
#include "soc/soc_memory_layout.h"
#include "driver/gpio.h"
#include "hal/spi_hal.h"
#include "esp_heap_caps.h"
//Temporarily include esp_clk.h, will be replaced by clock tree API
#include "esp_private/esp_clk.h"


typedef struct spi_device_t spi_device_t;

/// struct to hold private transaction data (like tx and rx buffer for DMA).
typedef struct {
    spi_transaction_t   *trans;
    const uint32_t *buffer_to_send;   //equals to tx_data, if SPI_TRANS_USE_RXDATA is applied; otherwise if original buffer wasn't in DMA-capable memory, this gets the address of a temporary buffer that is;
                                //otherwise sets to the original buffer or NULL if no buffer is assigned.
    uint32_t *buffer_to_rcv;    // similar to buffer_to_send
} spi_trans_priv_t;

typedef struct {
    int id;
    spi_device_t* device[DEV_NUM_MAX];
    intr_handle_t intr;
    spi_hal_context_t hal;
    spi_trans_priv_t cur_trans_buf;
    int cur_cs;     //current device doing transaction
    const spi_bus_attr_t* bus_attr;

    /**
     * the bus is permanently controlled by a device until `spi_bus_release_bus`` is called. Otherwise
     * the acquiring of SPI bus will be freed when `spi_device_polling_end` is called.
     */
    spi_device_t* device_acquiring_lock;

//debug information
    bool polling;   //in process of a polling, avoid of queue new transactions into ISR
} spi_host_t;

struct spi_device_t {
    int id;
    QueueHandle_t trans_queue;
    QueueHandle_t ret_queue;
    spi_device_interface_config_t cfg;
    spi_hal_dev_config_t hal_dev;
    spi_host_t *host;
    spi_bus_lock_dev_handle_t dev_lock;
};

static spi_host_t* bus_driver_ctx[SOC_SPI_PERIPH_NUM] = {};

static const char *SPI_TAG = "spi_master";
#define SPI_CHECK(a, str, ret_val, ...) \
    if (unlikely(!(a))) { \
        ESP_LOGE(SPI_TAG,"%s(%d): "str, __FUNCTION__, __LINE__, ##__VA_ARGS__); \
        return (ret_val); \
    }


static void spi_intr(void *arg);
static void spi_bus_intr_enable(void *host);
static void spi_bus_intr_disable(void *host);

static esp_err_t spi_master_deinit_driver(void* arg);

static inline bool is_valid_host(spi_host_device_t host)
{
//SPI1 can be used as GPSPI only on ESP32
#if CONFIG_IDF_TARGET_ESP32
    return host >= SPI1_HOST && host <= SPI3_HOST;
#elif (SOC_SPI_PERIPH_NUM == 2)
    return host == SPI2_HOST;
#elif (SOC_SPI_PERIPH_NUM == 3)
    return host >= SPI2_HOST && host <= SPI3_HOST;
#endif
}

// Should be called before any devices are actually registered or used.
// Currently automatically called after `spi_bus_initialize()` and when first device is registered.
static esp_err_t spi_master_init_driver(spi_host_device_t host_id)
{
    esp_err_t err = ESP_OK;

    const spi_bus_attr_t* bus_attr = spi_bus_get_attr(host_id);
    SPI_CHECK(bus_attr != NULL, "host_id not initialized", ESP_ERR_INVALID_STATE);
    SPI_CHECK(bus_attr->lock != NULL, "SPI Master cannot attach to bus. (Check CONFIG_SPI_FLASH_SHARE_SPI1_BUS)", ESP_ERR_INVALID_ARG);
    // spihost contains atomic variables, which should not be put in PSRAM
    spi_host_t* host = heap_caps_malloc(sizeof(spi_host_t), MALLOC_CAP_INTERNAL | MALLOC_CAP_8BIT);
    if (host == NULL) {
        err = ESP_ERR_NO_MEM;
        goto cleanup;
    }

    *host = (spi_host_t) {
        .id = host_id,
        .cur_cs = DEV_NUM_MAX,
        .polling = false,
        .device_acquiring_lock = NULL,
        .bus_attr = bus_attr,
    };

    if (host_id != SPI1_HOST) {
        // interrupts are not allowed on SPI1 bus
        err = esp_intr_alloc(spicommon_irqsource_for_host(host_id),
                            bus_attr->bus_cfg.intr_flags | ESP_INTR_FLAG_INTRDISABLED,
                            spi_intr, host, &host->intr);
        if (err != ESP_OK) {
            goto cleanup;
        }
    }

    //assign the SPI, RX DMA and TX DMA peripheral registers beginning address
    spi_hal_config_t hal_config = {
        //On ESP32-S2 and earlier chips, DMA registers are part of SPI registers. Pass the registers of SPI peripheral to control it.
        .dma_in = SPI_LL_GET_HW(host_id),
        .dma_out = SPI_LL_GET_HW(host_id),
        .dma_enabled = bus_attr->dma_enabled,
        .dmadesc_tx = bus_attr->dmadesc_tx,
        .dmadesc_rx = bus_attr->dmadesc_rx,
        .tx_dma_chan = bus_attr->tx_dma_chan,
        .rx_dma_chan = bus_attr->rx_dma_chan,
        .dmadesc_n = bus_attr->dma_desc_num,
    };
    spi_hal_init(&host->hal, host_id, &hal_config);

    if (host_id != SPI1_HOST) {
        //SPI1 attributes are already initialized at start up.
        spi_bus_lock_handle_t lock = spi_bus_lock_get_by_id(host_id);
        spi_bus_lock_set_bg_control(lock, spi_bus_intr_enable, spi_bus_intr_disable, host);
        spi_bus_register_destroy_func(host_id, spi_master_deinit_driver, host);
    }

    bus_driver_ctx[host_id] = host;
    return ESP_OK;

cleanup:
    if (host) {
        spi_hal_deinit(&host->hal);
        if (host->intr) {
            esp_intr_free(host->intr);
        }
    }
    free(host);
    return err;
}

static esp_err_t spi_master_deinit_driver(void* arg)
{
    spi_host_t *host = (spi_host_t*)arg;
    SPI_CHECK(host != NULL, "host_id not in use", ESP_ERR_INVALID_STATE);

    int host_id = host->id;
    SPI_CHECK(is_valid_host(host_id), "invalid host_id", ESP_ERR_INVALID_ARG);

    int x;
    for (x=0; x<DEV_NUM_MAX; x++) {
        SPI_CHECK(host->device[x] == NULL, "not all CSses freed", ESP_ERR_INVALID_STATE);
    }

    spi_hal_deinit(&host->hal);

    if (host->intr) {
        esp_intr_free(host->intr);
    }
    free(host);
    bus_driver_ctx[host_id] = NULL;
    return ESP_OK;
}

void spi_get_timing(bool gpio_is_used, int input_delay_ns, int eff_clk, int* dummy_o, int* cycles_remain_o)
{
    int timing_dummy;
    int timing_miso_delay;

    spi_hal_cal_timing(eff_clk, gpio_is_used, input_delay_ns, &timing_dummy, &timing_miso_delay);
    if (dummy_o) *dummy_o = timing_dummy;
    if (cycles_remain_o) *cycles_remain_o = timing_miso_delay;
}

int spi_get_freq_limit(bool gpio_is_used, int input_delay_ns)
{
    return spi_hal_get_freq_limit(gpio_is_used, input_delay_ns);
}

/*
 Add a device. This allocates a CS line for the device, allocates memory for the device structure and hooks
 up the CS pin to whatever is specified.
*/
esp_err_t spi_bus_add_device(spi_host_device_t host_id, const spi_device_interface_config_t *dev_config, spi_device_handle_t *handle)
{
    spi_device_t *dev = NULL;
    esp_err_t err = ESP_OK;

    SPI_CHECK(is_valid_host(host_id), "invalid host", ESP_ERR_INVALID_ARG);
    if (bus_driver_ctx[host_id] == NULL) {
        //lazy initialization the driver, get deinitialized by the bus is freed
        err = spi_master_init_driver(host_id);
        if (err != ESP_OK) {
            return err;
        }
    }

    spi_host_t *host = bus_driver_ctx[host_id];
    const spi_bus_attr_t* bus_attr = host->bus_attr;
    SPI_CHECK(dev_config->spics_io_num < 0 || GPIO_IS_VALID_OUTPUT_GPIO(dev_config->spics_io_num), "spics pin invalid", ESP_ERR_INVALID_ARG);
    uint32_t apb_clk_freq_hz = esp_clk_apb_freq();
    assert((apb_clk_freq_hz == 80 * 1000 * 1000) || (apb_clk_freq_hz == 40 * 1000 * 1000) || (apb_clk_freq_hz == 48 * 1000 * 1000));
    SPI_CHECK((dev_config->clock_speed_hz > 0) && (dev_config->clock_speed_hz <= apb_clk_freq_hz) , "invalid sclk speed", ESP_ERR_INVALID_ARG);
#ifdef CONFIG_IDF_TARGET_ESP32
    //The hardware looks like it would support this, but actually setting cs_ena_pretrans when transferring in full
    //duplex mode does absolutely nothing on the ESP32.
    SPI_CHECK(dev_config->cs_ena_pretrans <= 1 || (dev_config->address_bits == 0 && dev_config->command_bits == 0) ||
        (dev_config->flags & SPI_DEVICE_HALFDUPLEX), "In full-duplex mode, only support cs pretrans delay = 1 and without address_bits and command_bits", ESP_ERR_INVALID_ARG);
#endif

    //Check post_cb status when `SPI_DEVICE_NO_RETURN_RESULT` flag is set.
    if (dev_config->flags & SPI_DEVICE_NO_RETURN_RESULT) {
        SPI_CHECK(dev_config->post_cb != NULL, "use feature flag 'SPI_DEVICE_NO_RETURN_RESULT' but no post callback function sets", ESP_ERR_INVALID_ARG);
    }

    uint32_t lock_flag = ((dev_config->spics_io_num != -1)? SPI_BUS_LOCK_DEV_FLAG_CS_REQUIRED: 0);

    spi_bus_lock_dev_config_t lock_config = {
        .flags = lock_flag,
    };
    spi_bus_lock_dev_handle_t dev_handle;
    err = spi_bus_lock_register_dev(bus_attr->lock, &lock_config, &dev_handle);
    if (err != ESP_OK) {
        goto nomem;
    }

    int freecs = spi_bus_lock_get_dev_id(dev_handle);
    SPI_CHECK(freecs != -1, "no free cs pins for the host", ESP_ERR_NOT_FOUND);

    //input parameters to calculate timing configuration
    int half_duplex = dev_config->flags & SPI_DEVICE_HALFDUPLEX ? 1 : 0;
    int no_compensate = dev_config->flags & SPI_DEVICE_NO_DUMMY ? 1 : 0;
    int duty_cycle = (dev_config->duty_cycle_pos==0) ? 128 : dev_config->duty_cycle_pos;
    int use_gpio = !(bus_attr->flags & SPICOMMON_BUSFLAG_IOMUX_PINS);
    spi_hal_timing_param_t timing_param = {
        .clk_src_hz = esp_clk_apb_freq(),
        .clk_sel = SPI_CLK_APB,     //Currently, SPI driver only set SPI to APB clock. SPI is not supposed to be used during sleep modes.
        .half_duplex = half_duplex,
        .no_compensate = no_compensate,
        .expected_freq = dev_config->clock_speed_hz,
        .duty_cycle = duty_cycle,
        .input_delay_ns = dev_config->input_delay_ns,
        .use_gpio = use_gpio
    };

    //output values of timing configuration
    spi_hal_timing_conf_t temp_timing_conf;
    int freq;
    esp_err_t ret = spi_hal_cal_clock_conf(&timing_param, &freq, &temp_timing_conf);
    SPI_CHECK(ret==ESP_OK, "assigned clock speed not supported", ret);

    //Allocate memory for device
    dev = malloc(sizeof(spi_device_t));
    if (dev == NULL) goto nomem;
    memset(dev, 0, sizeof(spi_device_t));

    dev->id = freecs;
    dev->dev_lock = dev_handle;

    //Allocate queues, set defaults
    dev->trans_queue = xQueueCreate(dev_config->queue_size, sizeof(spi_trans_priv_t));
    if (!dev->trans_queue) {
        goto nomem;
    }
    //ret_queue nolonger needed if use flag SPI_DEVICE_NO_RETURN_RESULT
    if (!(dev_config->flags & SPI_DEVICE_NO_RETURN_RESULT)) {
        dev->ret_queue = xQueueCreate(dev_config->queue_size, sizeof(spi_trans_priv_t));
        if (!dev->ret_queue) {
            goto nomem;
        }
    }

    //We want to save a copy of the dev config in the dev struct.
    memcpy(&dev->cfg, dev_config, sizeof(spi_device_interface_config_t));
    dev->cfg.duty_cycle_pos = duty_cycle;
    // TODO: if we have to change the apb clock among transactions, re-calculate this each time the apb clock lock is locked.

    //Set CS pin, CS options
    if (dev_config->spics_io_num >= 0) {
        spicommon_cs_initialize(host_id, dev_config->spics_io_num, freecs, use_gpio);
    }

    //save a pointer to device in spi_host_t
    host->device[freecs] = dev;
    //save a pointer to host in spi_device_t
    dev->host= host;

    //initialise the device specific configuration
    spi_hal_dev_config_t *hal_dev = &(dev->hal_dev);
    hal_dev->mode = dev_config->mode;
    hal_dev->cs_setup = dev_config->cs_ena_pretrans;
    hal_dev->cs_hold = dev_config->cs_ena_posttrans;
    //set hold_time to 0 will not actually append delay to CS
    //set it to 1 since we do need at least one clock of hold time in most cases
    if (hal_dev->cs_hold == 0) {
        hal_dev->cs_hold = 1;
    }
    hal_dev->cs_pin_id = dev->id;
    hal_dev->timing_conf = temp_timing_conf;
    hal_dev->sio = (dev_config->flags) & SPI_DEVICE_3WIRE ? 1 : 0;
    hal_dev->half_duplex = dev_config->flags & SPI_DEVICE_HALFDUPLEX ? 1 : 0;
    hal_dev->tx_lsbfirst = dev_config->flags & SPI_DEVICE_TXBIT_LSBFIRST ? 1 : 0;
    hal_dev->rx_lsbfirst = dev_config->flags & SPI_DEVICE_RXBIT_LSBFIRST ? 1 : 0;
    hal_dev->no_compensate = dev_config->flags & SPI_DEVICE_NO_DUMMY ? 1 : 0;
#if SOC_SPI_AS_CS_SUPPORTED
    hal_dev->as_cs = dev_config->flags& SPI_DEVICE_CLK_AS_CS ? 1 : 0;
#endif
    hal_dev->positive_cs = dev_config->flags & SPI_DEVICE_POSITIVE_CS ? 1 : 0;

    *handle = dev;
    ESP_LOGD(SPI_TAG, "SPI%d: New device added to CS%d, effective clock: %dkHz", host_id+1, freecs, freq/1000);

    return ESP_OK;

nomem:
    if (dev) {
        if (dev->trans_queue) vQueueDelete(dev->trans_queue);
        if (dev->ret_queue) vQueueDelete(dev->ret_queue);
        spi_bus_lock_unregister_dev(dev->dev_lock);
    }
    free(dev);
    return ESP_ERR_NO_MEM;
}

esp_err_t spi_bus_remove_device(spi_device_handle_t handle)
{
    SPI_CHECK(handle!=NULL, "invalid handle", ESP_ERR_INVALID_ARG);
    //These checks aren't exhaustive; another thread could sneak in a transaction inbetween. These are only here to
    //catch design errors and aren't meant to be triggered during normal operation.
    SPI_CHECK(uxQueueMessagesWaiting(handle->trans_queue)==0, "Have unfinished transactions", ESP_ERR_INVALID_STATE);
    SPI_CHECK(handle->host->cur_cs == DEV_NUM_MAX || handle->host->device[handle->host->cur_cs] != handle, "Have unfinished transactions", ESP_ERR_INVALID_STATE);
    if (handle->ret_queue) {
        SPI_CHECK(uxQueueMessagesWaiting(handle->ret_queue)==0, "Have unfinished transactions", ESP_ERR_INVALID_STATE);
    }

    //return
    int spics_io_num = handle->cfg.spics_io_num;
    if (spics_io_num >= 0) spicommon_cs_free_io(spics_io_num);

    //Kill queues
    if (handle->trans_queue) vQueueDelete(handle->trans_queue);
    if (handle->ret_queue) vQueueDelete(handle->ret_queue);
    spi_bus_lock_unregister_dev(handle->dev_lock);

    assert(handle->host->device[handle->id] == handle);
    handle->host->device[handle->id] = NULL;
    free(handle);
    return ESP_OK;
}

esp_err_t spi_device_get_actual_freq(spi_device_handle_t handle, int* freq_khz)
{
    if ((spi_device_t*)handle == NULL || freq_khz == NULL) {
        return ESP_ERR_INVALID_ARG;
    }

    int dev_required_freq = ((spi_device_t*)handle)->cfg.clock_speed_hz;
    int dev_duty_cycle = ((spi_device_t*)handle)->cfg.duty_cycle_pos;
    *freq_khz = spi_get_actual_clock(esp_clk_apb_freq(), dev_required_freq, dev_duty_cycle);

    return ESP_OK;
}

int spi_get_actual_clock(int fapb, int hz, int duty_cycle)
{
    return spi_hal_master_cal_clock(fapb, hz, duty_cycle);
}

// Setup the device-specified configuration registers. Called every time a new
// transaction is to be sent, but only apply new configurations when the device
// changes.
static SPI_MASTER_ISR_ATTR void spi_setup_device(spi_device_t *dev)
{
    spi_bus_lock_dev_handle_t dev_lock = dev->dev_lock;
    spi_hal_context_t *hal = &dev->host->hal;
    spi_hal_dev_config_t *hal_dev = &(dev->hal_dev);

    if (spi_bus_lock_touch(dev_lock)) {
        /* Configuration has not been applied yet. */
        spi_hal_setup_device(hal, hal_dev);
    }
}

static SPI_MASTER_ISR_ATTR spi_device_t *get_acquiring_dev(spi_host_t *host)
{
    spi_bus_lock_dev_handle_t dev_lock = spi_bus_lock_get_acquiring_dev(host->bus_attr->lock);
    if (!dev_lock) return NULL;

    return host->device[spi_bus_lock_get_dev_id(dev_lock)];
}

// Debug only
// NOTE if the acquiring is not fully completed, `spi_bus_lock_get_acquiring_dev`
// may return a false `NULL` cause the function returning false `false`.
static inline SPI_MASTER_ISR_ATTR bool spi_bus_device_is_polling(spi_device_t *dev)
{
    return get_acquiring_dev(dev->host) == dev && dev->host->polling;
}

/*-----------------------------------------------------------------------------
    Working Functions
-----------------------------------------------------------------------------*/

// The interrupt may get invoked by the bus lock.
static void SPI_MASTER_ISR_ATTR spi_bus_intr_enable(void *host)
{
    esp_intr_enable(((spi_host_t*)host)->intr);
}

// The interrupt is always disabled by the ISR itself, not exposed
static void SPI_MASTER_ISR_ATTR spi_bus_intr_disable(void *host)
{
    esp_intr_disable(((spi_host_t*)host)->intr);
}

// The function is called to send a new transaction, in ISR or in the task.
// Setup the transaction-specified registers and linked-list used by the DMA (or FIFO if DMA is not used)
static void SPI_MASTER_ISR_ATTR spi_new_trans(spi_device_t *dev, spi_trans_priv_t *trans_buf)
{
    spi_transaction_t *trans = trans_buf->trans;
    spi_host_t *host = dev->host;
    spi_hal_context_t *hal = &(host->hal);
    spi_hal_dev_config_t *hal_dev = &(dev->hal_dev);

    host->cur_cs = dev->id;

    //Reconfigure according to device settings, the function only has effect when the dev_id is changed.
    spi_setup_device(dev);

    //set the transaction specific configuration each time before a transaction setup
    spi_hal_trans_config_t hal_trans = {};
    hal_trans.tx_bitlen = trans->length;
    hal_trans.rx_bitlen = trans->rxlength;
    hal_trans.rcv_buffer = (uint8_t*)host->cur_trans_buf.buffer_to_rcv;
    hal_trans.send_buffer = (uint8_t*)host->cur_trans_buf.buffer_to_send;
    hal_trans.cmd = trans->cmd;
    hal_trans.addr = trans->addr;
    hal_trans.cs_keep_active = (trans->flags & SPI_TRANS_CS_KEEP_ACTIVE) ? 1 : 0;
    hal_trans.dont_dma = (trans->flags & SPI_TRANS_DONT_DMA) ? 1 : 0;

    //Set up OIO/QIO/DIO if needed
    hal_trans.line_mode.data_lines = (trans->flags & SPI_TRANS_MODE_DIO) ? 2 :
        (trans->flags & SPI_TRANS_MODE_QIO) ? 4 : 1;
#if SOC_SPI_SUPPORT_OCT
    if (trans->flags & SPI_TRANS_MODE_OCT) {
        hal_trans.line_mode.data_lines = 8;
    }
#endif
    hal_trans.line_mode.addr_lines = (trans->flags & SPI_TRANS_MULTILINE_ADDR) ? hal_trans.line_mode.data_lines : 1;
    hal_trans.line_mode.cmd_lines = (trans->flags & SPI_TRANS_MULTILINE_CMD) ? hal_trans.line_mode.data_lines : 1;

    if (trans->flags & SPI_TRANS_VARIABLE_CMD) {
        hal_trans.cmd_bits = ((spi_transaction_ext_t *)trans)->command_bits;
    } else {
        hal_trans.cmd_bits = dev->cfg.command_bits;
    }
    if (trans->flags & SPI_TRANS_VARIABLE_ADDR) {
        hal_trans.addr_bits = ((spi_transaction_ext_t *)trans)->address_bits;
    } else {
        hal_trans.addr_bits = dev->cfg.address_bits;
    }
    if (trans->flags & SPI_TRANS_VARIABLE_DUMMY) {
        hal_trans.dummy_bits = ((spi_transaction_ext_t *)trans)->dummy_bits;
    } else {
        hal_trans.dummy_bits = dev->cfg.dummy_bits;
    }

    spi_hal_setup_trans(hal, hal_dev, &hal_trans);
    spi_hal_prepare_data(hal, hal_dev, &hal_trans);

    //Call pre-transmission callback, if any
    if (dev->cfg.pre_cb) dev->cfg.pre_cb(trans);
    //Kick off transfer
    spi_hal_user_start(hal);
}

// The function is called when a transaction is done, in ISR or in the task.
// Fetch the data from FIFO and call the ``post_cb``.
static void SPI_MASTER_ISR_ATTR spi_post_trans(spi_host_t *host)
{
    spi_transaction_t *cur_trans = host->cur_trans_buf.trans;

    spi_hal_fetch_result(&host->hal);
    //Call post-transaction callback, if any
    spi_device_t* dev = host->device[host->cur_cs];
    if (dev->cfg.post_cb) dev->cfg.post_cb(cur_trans);

    host->cur_cs = DEV_NUM_MAX;
}

// This is run in interrupt context.
static void SPI_MASTER_ISR_ATTR spi_intr(void *arg)
{
    BaseType_t do_yield = pdFALSE;
    spi_host_t *host = (spi_host_t *)arg;
    const spi_bus_attr_t* bus_attr = host->bus_attr;

    assert(spi_hal_usr_is_done(&host->hal));

    /*
     * Help to skip the handling of in-flight transaction, and disable of the interrupt.
     * The esp_intr_enable will be called (b) after new BG request is queued (a) in the task;
     * while esp_intr_disable should be called (c) if we check and found the sending queue is empty (d).
     * If (c) is called after (d), then there is a risk that things happens in this sequence:
     * (d) -> (a) -> (b) -> (c), and in this case the interrupt is disabled while there's pending BG request in the queue.
     * To avoid this, interrupt is disabled here, and re-enabled later if required.
     */
    if (!spi_bus_lock_bg_entry(bus_attr->lock)) {
        /*------------ deal with the in-flight transaction -----------------*/
        assert(host->cur_cs != DEV_NUM_MAX);
        //Okay, transaction is done.
        const int cs = host->cur_cs;
        //Tell common code DMA workaround that our DMA channel is idle. If needed, the code will do a DMA reset.
<<<<<<< HEAD
        if (bus_attr->dma_enabled && (host->cur_trans_buf.trans->flags & SPI_TRANS_DONT_DMA) == 0) {
=======

#if CONFIG_IDF_TARGET_ESP32
        if (bus_attr->dma_enabled) {
>>>>>>> 454aeb3a
            //This workaround is only for esp32, where tx_dma_chan and rx_dma_chan are always same
            spicommon_dmaworkaround_idle(bus_attr->tx_dma_chan);
        }
#endif  //#if CONFIG_IDF_TARGET_ESP32

        //cur_cs is changed to DEV_NUM_MAX here
        spi_post_trans(host);

        if (!(host->device[cs]->cfg.flags & SPI_DEVICE_NO_RETURN_RESULT)) {
            //Return transaction descriptor.
            xQueueSendFromISR(host->device[cs]->ret_queue, &host->cur_trans_buf, &do_yield);
        }

        // spi_bus_lock_bg_pause(bus_attr->lock);
#ifdef CONFIG_PM_ENABLE
        //Release APB frequency lock
        esp_pm_lock_release(bus_attr->pm_lock);
#endif
    }

    /*------------ new transaction starts here ------------------*/
    assert(host->cur_cs == DEV_NUM_MAX);

    spi_bus_lock_handle_t lock = host->bus_attr->lock;
    BaseType_t trans_found = pdFALSE;


    // There should be remaining requests
    BUS_LOCK_DEBUG_EXECUTE_CHECK(spi_bus_lock_bg_req_exist(lock));

    do {
        spi_bus_lock_dev_handle_t acq_dev_lock = spi_bus_lock_get_acquiring_dev(lock);
        spi_bus_lock_dev_handle_t desired_dev = acq_dev_lock;
        bool resume_task = false;
        spi_device_t* device_to_send = NULL;

        if (!acq_dev_lock) {
            // This function may assign a new acquiring device, otherwise it will suggest a desired device with BG active
            // We use either of them without further searching in the devices.
            // If the return value is true, it means either there's no acquiring device, or the acquiring device's BG is active,
            // We stay in the ISR to deal with those transactions of desired device, otherwise nothing will be done, check whether we need to resume some other tasks, or just quit the ISR
            resume_task = spi_bus_lock_bg_check_dev_acq(lock, &desired_dev);
        }
        // sanity check
        assert(desired_dev);

        if (!resume_task) {
            bool dev_has_req = spi_bus_lock_bg_check_dev_req(desired_dev);
            if (dev_has_req) {
                device_to_send = host->device[spi_bus_lock_get_dev_id(desired_dev)];
                trans_found = xQueueReceiveFromISR(device_to_send->trans_queue, &host->cur_trans_buf, &do_yield);
                if (!trans_found) {
                    spi_bus_lock_bg_clear_req(desired_dev);
                }
            }
        }

        if (trans_found) {
            spi_trans_priv_t *const cur_trans_buf = &host->cur_trans_buf;
<<<<<<< HEAD
            if (bus_attr->dma_enabled && (cur_trans_buf->buffer_to_rcv || cur_trans_buf->buffer_to_send) && (cur_trans_buf->trans->flags & SPI_TRANS_DONT_DMA) == 0) {
=======
#if CONFIG_IDF_TARGET_ESP32
            if (bus_attr->dma_enabled && (cur_trans_buf->buffer_to_rcv || cur_trans_buf->buffer_to_send)) {
>>>>>>> 454aeb3a
                //mark channel as active, so that the DMA will not be reset by the slave
                //This workaround is only for esp32, where tx_dma_chan and rx_dma_chan are always same
                spicommon_dmaworkaround_transfer_active(bus_attr->tx_dma_chan);
            }
#endif  //#if CONFIG_IDF_TARGET_ESP32
            spi_new_trans(device_to_send, cur_trans_buf);
        }
        // Exit of the ISR, handle interrupt re-enable (if sending transaction), retry (if there's coming BG),
        // or resume acquiring device task (if quit due to bus acquiring).
    } while (!spi_bus_lock_bg_exit(lock, trans_found, &do_yield));

    if (do_yield) portYIELD_FROM_ISR();
}

static SPI_MASTER_ISR_ATTR esp_err_t check_trans_valid(spi_device_handle_t handle, spi_transaction_t *trans_desc)
{
    SPI_CHECK(handle!=NULL, "invalid dev handle", ESP_ERR_INVALID_ARG);
    spi_host_t *host = handle->host;
    const spi_bus_attr_t* bus_attr = host->bus_attr;
    bool tx_enabled = (trans_desc->flags & SPI_TRANS_USE_TXDATA) || (trans_desc->tx_buffer);
    bool rx_enabled = (trans_desc->flags & SPI_TRANS_USE_RXDATA) || (trans_desc->rx_buffer);
    spi_transaction_ext_t *t_ext = (spi_transaction_ext_t *)trans_desc;
    bool dummy_enabled = (((trans_desc->flags & SPI_TRANS_VARIABLE_DUMMY)? t_ext->dummy_bits: handle->cfg.dummy_bits) != 0);
    bool extra_dummy_enabled = handle->hal_dev.timing_conf.timing_dummy;
    bool is_half_duplex = ((handle->cfg.flags & SPI_DEVICE_HALFDUPLEX) != 0);

    //check transmission length
    SPI_CHECK((trans_desc->flags & SPI_TRANS_USE_RXDATA)==0 || trans_desc->rxlength <= 32, "SPI_TRANS_USE_RXDATA only available for rxdata transfer <= 32 bits", ESP_ERR_INVALID_ARG);
    SPI_CHECK((trans_desc->flags & SPI_TRANS_USE_TXDATA)==0 || trans_desc->length <= 32, "SPI_TRANS_USE_TXDATA only available for txdata transfer <= 32 bits", ESP_ERR_INVALID_ARG);
    SPI_CHECK((trans_desc->flags & SPI_TRANS_DONT_DMA)==0 || trans_desc->length <= SOC_SPI_MAXIMUM_BUFFER_SIZE*8, "txdata transfer > host maximum without DMA", ESP_ERR_INVALID_ARG);
    SPI_CHECK((trans_desc->flags & SPI_TRANS_DONT_DMA)==0 || trans_desc->rxlength <= SOC_SPI_MAXIMUM_BUFFER_SIZE*8, "rxdata transfer > host maximum without DMA", ESP_ERR_INVALID_ARG);
    SPI_CHECK(trans_desc->length <= bus_attr->max_transfer_sz*8, "txdata transfer > host maximum", ESP_ERR_INVALID_ARG);
    SPI_CHECK(trans_desc->rxlength <= bus_attr->max_transfer_sz*8, "rxdata transfer > host maximum", ESP_ERR_INVALID_ARG);
    SPI_CHECK(is_half_duplex || trans_desc->rxlength <= trans_desc->length, "rx length > tx length in full duplex mode", ESP_ERR_INVALID_ARG);
    //check working mode
#if SOC_SPI_SUPPORT_OCT
    SPI_CHECK(!(host->id == SPI3_HOST && trans_desc->flags & SPI_TRANS_MODE_OCT), "SPI3 does not support octal mode", ESP_ERR_INVALID_ARG);
    SPI_CHECK(!((trans_desc->flags & SPI_TRANS_MODE_OCT) && (handle->cfg.flags & SPI_DEVICE_3WIRE)), "Incompatible when setting to both Octal mode and 3-wire-mode", ESP_ERR_INVALID_ARG);
    SPI_CHECK(!((trans_desc->flags & SPI_TRANS_MODE_OCT) && !is_half_duplex), "Incompatible when setting to both Octal mode and half duplex mode", ESP_ERR_INVALID_ARG);
#endif
    SPI_CHECK(!((trans_desc->flags & (SPI_TRANS_MODE_DIO|SPI_TRANS_MODE_QIO)) && (handle->cfg.flags & SPI_DEVICE_3WIRE)), "Incompatible when setting to both multi-line mode and 3-wire-mode", ESP_ERR_INVALID_ARG);
    SPI_CHECK(!((trans_desc->flags & (SPI_TRANS_MODE_DIO|SPI_TRANS_MODE_QIO)) && !is_half_duplex), "Incompatible when setting to both multi-line mode and half duplex mode", ESP_ERR_INVALID_ARG);
#ifdef CONFIG_IDF_TARGET_ESP32
    SPI_CHECK(!is_half_duplex || !(bus_attr->dma_enabled && (trans_desc->flags & SPI_TRANS_DONT_DMA)==0) || !rx_enabled || !tx_enabled, "SPI half duplex mode does not support using DMA with both MOSI and MISO phases.", ESP_ERR_INVALID_ARG );
#endif
#if !SOC_SPI_HD_BOTH_INOUT_SUPPORTED
    //On these chips, HW doesn't support using both TX and RX phases when in halfduplex mode
    SPI_CHECK(!is_half_duplex || !tx_enabled || !rx_enabled, "SPI half duplex mode is not supported when both MOSI and MISO phases are enabled.", ESP_ERR_INVALID_ARG);
    SPI_CHECK(!is_half_duplex || !trans_desc->length || !trans_desc->rxlength, "SPI half duplex mode is not supported when both MOSI and MISO phases are enabled.", ESP_ERR_INVALID_ARG);
#endif
    //MOSI phase is skipped only when both tx_buffer and SPI_TRANS_USE_TXDATA are not set.
    SPI_CHECK(trans_desc->length != 0 || !tx_enabled, "trans tx_buffer should be NULL and SPI_TRANS_USE_TXDATA should be cleared to skip MOSI phase.", ESP_ERR_INVALID_ARG);
    //MISO phase is skipped only when both rx_buffer and SPI_TRANS_USE_RXDATA are not set.
    //If set rxlength=0 in full_duplex mode, it will be automatically set to length
    SPI_CHECK(!is_half_duplex || trans_desc->rxlength != 0 || !rx_enabled, "trans rx_buffer should be NULL and SPI_TRANS_USE_RXDATA should be cleared to skip MISO phase.", ESP_ERR_INVALID_ARG);
    //In Full duplex mode, default rxlength to be the same as length, if not filled in.
    // set rxlength to length is ok, even when rx buffer=NULL
    if (trans_desc->rxlength==0 && !is_half_duplex) {
        trans_desc->rxlength=trans_desc->length;
    }
    //Dummy phase is not available when both data out and in are enabled, regardless of FD or HD mode.
    SPI_CHECK(!tx_enabled || !rx_enabled || !dummy_enabled || !extra_dummy_enabled, "Dummy phase is not available when both data out and in are enabled", ESP_ERR_INVALID_ARG);

    return ESP_OK;
}

static SPI_MASTER_ISR_ATTR void uninstall_priv_desc(spi_trans_priv_t* trans_buf)
{
    spi_transaction_t *trans_desc = trans_buf->trans;
    if ((void *)trans_buf->buffer_to_send != &trans_desc->tx_data[0] &&
        trans_buf->buffer_to_send != trans_desc->tx_buffer) {
        free((void *)trans_buf->buffer_to_send); //force free, ignore const
    }
    // copy data from temporary DMA-capable buffer back to IRAM buffer and free the temporary one.
    if (trans_buf->buffer_to_rcv &&
        (void *)trans_buf->buffer_to_rcv != &trans_desc->rx_data[0] &&
        trans_buf->buffer_to_rcv != trans_desc->rx_buffer) { // NOLINT(clang-analyzer-unix.Malloc)
        if (trans_desc->flags & SPI_TRANS_USE_RXDATA) {
            memcpy((uint8_t *) & trans_desc->rx_data[0], trans_buf->buffer_to_rcv, (trans_desc->rxlength + 7) / 8);
        } else {
            memcpy(trans_desc->rx_buffer, trans_buf->buffer_to_rcv, (trans_desc->rxlength + 7) / 8);
        }
        free(trans_buf->buffer_to_rcv);
    }
}

static SPI_MASTER_ISR_ATTR esp_err_t setup_priv_desc(spi_transaction_t *trans_desc, spi_trans_priv_t* new_desc, bool isdma)
{
    *new_desc = (spi_trans_priv_t) { .trans = trans_desc, };

    // rx memory assign
    uint32_t* rcv_ptr;
    if ( trans_desc->flags & SPI_TRANS_USE_RXDATA ) {
        rcv_ptr = (uint32_t *)&trans_desc->rx_data[0];
    } else {
        //if not use RXDATA neither rx_buffer, buffer_to_rcv assigned to NULL
        rcv_ptr = trans_desc->rx_buffer;
    }
    if (rcv_ptr && isdma && (!esp_ptr_dma_capable(rcv_ptr) || ((int)rcv_ptr % 4 != 0))) {
        //if rxbuf in the desc not DMA-capable, malloc a new one. The rx buffer need to be length of multiples of 32 bits to avoid heap corruption.
        ESP_LOGD(SPI_TAG, "Allocate RX buffer for DMA" );
        rcv_ptr = heap_caps_malloc(((trans_desc->rxlength + 31) / 32) * 4, MALLOC_CAP_DMA);
        if (rcv_ptr == NULL) goto clean_up;
    }
    new_desc->buffer_to_rcv = rcv_ptr;

    // tx memory assign
    const uint32_t *send_ptr;
    if ( trans_desc->flags & SPI_TRANS_USE_TXDATA ) {
        send_ptr = (uint32_t *)&trans_desc->tx_data[0];
    } else {
        //if not use TXDATA neither tx_buffer, tx data assigned to NULL
        send_ptr = trans_desc->tx_buffer ;
    }
    if (send_ptr && isdma && !esp_ptr_dma_capable( send_ptr )) {
        //if txbuf in the desc not DMA-capable, malloc a new one
        ESP_LOGD(SPI_TAG, "Allocate TX buffer for DMA" );
        uint32_t *temp = heap_caps_malloc((trans_desc->length + 7) / 8, MALLOC_CAP_DMA);
        if (temp == NULL) goto clean_up;

        memcpy( temp, send_ptr, (trans_desc->length + 7) / 8 );
        send_ptr = temp;
    }
    new_desc->buffer_to_send = send_ptr;

    return ESP_OK;

clean_up:
    uninstall_priv_desc(new_desc);
    return ESP_ERR_NO_MEM;
}

esp_err_t SPI_MASTER_ATTR spi_device_queue_trans(spi_device_handle_t handle, spi_transaction_t *trans_desc, TickType_t ticks_to_wait)
{
    esp_err_t ret = check_trans_valid(handle, trans_desc);
    if (ret != ESP_OK) return ret;

    spi_host_t *host = handle->host;

    SPI_CHECK(!spi_bus_device_is_polling(handle), "Cannot queue new transaction while previous polling transaction is not terminated.", ESP_ERR_INVALID_STATE );

    /* Even when using interrupt transfer, the CS can only be kept activated if the bus has been
     * acquired with `spi_device_acquire_bus()` first. */
    if (host->device_acquiring_lock != handle && (trans_desc->flags & SPI_TRANS_CS_KEEP_ACTIVE)) {
        return ESP_ERR_INVALID_ARG;
    }

    spi_trans_priv_t trans_buf;
    ret = setup_priv_desc(trans_desc, &trans_buf, ((host->bus_attr->dma_enabled) && (trans_desc->flags & SPI_TRANS_DONT_DMA) == 0));
    if (ret != ESP_OK) return ret;

#ifdef CONFIG_PM_ENABLE
    esp_pm_lock_acquire(host->bus_attr->pm_lock);
#endif
    //Send to queue and invoke the ISR.

    BaseType_t r = xQueueSend(handle->trans_queue, (void *)&trans_buf, ticks_to_wait);
    if (!r) {
        ret = ESP_ERR_TIMEOUT;
#ifdef CONFIG_PM_ENABLE
        //Release APB frequency lock
        esp_pm_lock_release(host->bus_attr->pm_lock);
#endif
        goto clean_up;
    }

    // The ISR will be invoked at correct time by the lock with `spi_bus_intr_enable`.
    ret = spi_bus_lock_bg_request(handle->dev_lock);
    if (ret != ESP_OK) {
        goto clean_up;
    }
    return ESP_OK;

clean_up:
    uninstall_priv_desc(&trans_buf);
    return ret;
}

esp_err_t SPI_MASTER_ATTR spi_device_get_trans_result(spi_device_handle_t handle, spi_transaction_t **trans_desc, TickType_t ticks_to_wait)
{
    BaseType_t r;
    spi_trans_priv_t trans_buf;
    SPI_CHECK(handle!=NULL, "invalid dev handle", ESP_ERR_INVALID_ARG);

    //if SPI_DEVICE_NO_RETURN_RESULT is set, ret_queue will always be empty
    SPI_CHECK(!(handle->cfg.flags & SPI_DEVICE_NO_RETURN_RESULT), "API not Supported!", ESP_ERR_NOT_SUPPORTED);

    //use the interrupt, block until return
    r=xQueueReceive(handle->ret_queue, (void*)&trans_buf, ticks_to_wait);
    if (!r) {
        // The memory occupied by rx and tx DMA buffer destroyed only when receiving from the queue (transaction finished).
        // If timeout, wait and retry.
        // Every in-flight transaction request occupies internal memory as DMA buffer if needed.
        return ESP_ERR_TIMEOUT;
    }
    //release temporary buffers
    uninstall_priv_desc(&trans_buf);
    (*trans_desc) = trans_buf.trans;

    return ESP_OK;
}

//Porcelain to do one blocking transmission.
esp_err_t SPI_MASTER_ATTR spi_device_transmit(spi_device_handle_t handle, spi_transaction_t *trans_desc)
{
    esp_err_t ret;
    spi_transaction_t *ret_trans;
    //ToDo: check if any spi transfers in flight
    ret = spi_device_queue_trans(handle, trans_desc, portMAX_DELAY);
    if (ret != ESP_OK) return ret;

    ret = spi_device_get_trans_result(handle, &ret_trans, portMAX_DELAY);
    if (ret != ESP_OK) return ret;

    assert(ret_trans == trans_desc);
    return ESP_OK;
}

esp_err_t SPI_MASTER_ISR_ATTR spi_device_acquire_bus(spi_device_t *device, TickType_t wait)
{
    spi_host_t *const host = device->host;
    SPI_CHECK(wait==portMAX_DELAY, "acquire finite time not supported now.", ESP_ERR_INVALID_ARG);
    SPI_CHECK(!spi_bus_device_is_polling(device), "Cannot acquire bus when a polling transaction is in progress.", ESP_ERR_INVALID_STATE );

    esp_err_t ret = spi_bus_lock_acquire_start(device->dev_lock, wait);
    if (ret != ESP_OK) {
        return ret;
    }
    host->device_acquiring_lock = device;

    ESP_LOGD(SPI_TAG, "device%d locked the bus", device->id);

#ifdef CONFIG_PM_ENABLE
    // though we don't suggest to block the task before ``release_bus``, still allow doing so.
    // this keeps the spi clock at 80MHz even if all tasks are blocked
    esp_pm_lock_acquire(host->bus_attr->pm_lock);
#endif
    //configure the device ahead so that we don't need to do it again in the following transactions
    spi_setup_device(host->device[device->id]);
    //the DMA is also occupied by the device, all the slave devices that using DMA should wait until bus released.

#if CONFIG_IDF_TARGET_ESP32
    if (host->bus_attr->dma_enabled) {
        //This workaround is only for esp32, where tx_dma_chan and rx_dma_chan are always same
        spicommon_dmaworkaround_transfer_active(host->bus_attr->tx_dma_chan);
    }
#endif  //#if CONFIG_IDF_TARGET_ESP32

    return ESP_OK;
}

// This function restore configurations required in the non-polling mode
void SPI_MASTER_ISR_ATTR spi_device_release_bus(spi_device_t *dev)
{
    spi_host_t *host = dev->host;

    if (spi_bus_device_is_polling(dev)){
        ESP_EARLY_LOGE(SPI_TAG, "Cannot release bus when a polling transaction is in progress.");
        assert(0);
    }

#if CONFIG_IDF_TARGET_ESP32
    if (host->bus_attr->dma_enabled) {
        //This workaround is only for esp32, where tx_dma_chan and rx_dma_chan are always same
        spicommon_dmaworkaround_idle(host->bus_attr->tx_dma_chan);
    }
    //Tell common code DMA workaround that our DMA channel is idle. If needed, the code will do a DMA reset.
#endif  //#if CONFIG_IDF_TARGET_ESP32

    //allow clock to be lower than 80MHz when all tasks blocked
#ifdef CONFIG_PM_ENABLE
    //Release APB frequency lock
    esp_pm_lock_release(host->bus_attr->pm_lock);
#endif
    ESP_LOGD(SPI_TAG, "device%d release bus", dev->id);

    host->device_acquiring_lock = NULL;
    esp_err_t ret = spi_bus_lock_acquire_end(dev->dev_lock);
    assert(ret == ESP_OK);
    (void) ret;
}

esp_err_t SPI_MASTER_ISR_ATTR spi_device_polling_start(spi_device_handle_t handle, spi_transaction_t *trans_desc, TickType_t ticks_to_wait)
{
    esp_err_t ret;
    SPI_CHECK(ticks_to_wait == portMAX_DELAY, "currently timeout is not available for polling transactions", ESP_ERR_INVALID_ARG);
    ret = check_trans_valid(handle, trans_desc);
    if (ret!=ESP_OK) return ret;
    SPI_CHECK(!spi_bus_device_is_polling(handle), "Cannot send polling transaction while the previous polling transaction is not terminated.", ESP_ERR_INVALID_STATE );

    /* If device_acquiring_lock is set to handle, it means that the user has already
     * acquired the bus thanks to the function `spi_device_acquire_bus()`.
     * In that case, we don't need to take the lock again. */
    spi_host_t *host = handle->host;
    if (host->device_acquiring_lock != handle) {
        /* The user cannot ask for the CS to keep active has the bus is not locked/acquired. */
        if ((trans_desc->flags & SPI_TRANS_CS_KEEP_ACTIVE) != 0) {
            ret = ESP_ERR_INVALID_ARG;
        } else {
            ret = spi_bus_lock_acquire_start(handle->dev_lock, ticks_to_wait);
        }
    } else {
        ret = spi_bus_lock_wait_bg_done(handle->dev_lock, ticks_to_wait);
    }
    if (ret != ESP_OK) return ret;

    ret = setup_priv_desc(trans_desc, &host->cur_trans_buf, ((host->bus_attr->dma_enabled) && (trans_desc->flags & SPI_TRANS_DONT_DMA) == 0));
    if (ret!=ESP_OK) return ret;

    //Polling, no interrupt is used.
    host->polling = true;

    ESP_LOGV(SPI_TAG, "polling trans");
    spi_new_trans(handle, &host->cur_trans_buf);

    return ESP_OK;
}

esp_err_t SPI_MASTER_ISR_ATTR spi_device_polling_end(spi_device_handle_t handle, TickType_t ticks_to_wait)
{
    SPI_CHECK(handle != NULL, "invalid dev handle", ESP_ERR_INVALID_ARG);
    spi_host_t *host = handle->host;

    assert(host->cur_cs == handle->id);
    assert(handle == get_acquiring_dev(host));

    TickType_t start = xTaskGetTickCount();
    while (!spi_hal_usr_is_done(&host->hal)) {
        TickType_t end = xTaskGetTickCount();
        if (end - start > ticks_to_wait) {
            return ESP_ERR_TIMEOUT;
        }
    }

    ESP_LOGV(SPI_TAG, "polling trans done");
    //deal with the in-flight transaction
    spi_post_trans(host);
    //release temporary buffers
    uninstall_priv_desc(&host->cur_trans_buf);

    host->polling = false;
    /* Once again here, if device_acquiring_lock is set to `handle`, it means that the user has already
     * acquired the bus thanks to the function `spi_device_acquire_bus()`.
     * In that case, the lock must not be released now because . */
    if (host->device_acquiring_lock != handle) {
        assert(host->device_acquiring_lock == NULL);
        spi_bus_lock_acquire_end(handle->dev_lock);
    }

    return ESP_OK;
}

esp_err_t SPI_MASTER_ISR_ATTR spi_device_polling_transmit(spi_device_handle_t handle, spi_transaction_t* trans_desc)
{
    esp_err_t ret;
    ret = spi_device_polling_start(handle, trans_desc, portMAX_DELAY);
    if (ret != ESP_OK) return ret;

    return spi_device_polling_end(handle, portMAX_DELAY);
}<|MERGE_RESOLUTION|>--- conflicted
+++ resolved
@@ -633,13 +633,9 @@
         //Okay, transaction is done.
         const int cs = host->cur_cs;
         //Tell common code DMA workaround that our DMA channel is idle. If needed, the code will do a DMA reset.
-<<<<<<< HEAD
+
+#if CONFIG_IDF_TARGET_ESP32
         if (bus_attr->dma_enabled && (host->cur_trans_buf.trans->flags & SPI_TRANS_DONT_DMA) == 0) {
-=======
-
-#if CONFIG_IDF_TARGET_ESP32
-        if (bus_attr->dma_enabled) {
->>>>>>> 454aeb3a
             //This workaround is only for esp32, where tx_dma_chan and rx_dma_chan are always same
             spicommon_dmaworkaround_idle(bus_attr->tx_dma_chan);
         }
@@ -699,12 +695,8 @@
 
         if (trans_found) {
             spi_trans_priv_t *const cur_trans_buf = &host->cur_trans_buf;
-<<<<<<< HEAD
+#if CONFIG_IDF_TARGET_ESP32
             if (bus_attr->dma_enabled && (cur_trans_buf->buffer_to_rcv || cur_trans_buf->buffer_to_send) && (cur_trans_buf->trans->flags & SPI_TRANS_DONT_DMA) == 0) {
-=======
-#if CONFIG_IDF_TARGET_ESP32
-            if (bus_attr->dma_enabled && (cur_trans_buf->buffer_to_rcv || cur_trans_buf->buffer_to_send)) {
->>>>>>> 454aeb3a
                 //mark channel as active, so that the DMA will not be reset by the slave
                 //This workaround is only for esp32, where tx_dma_chan and rx_dma_chan are always same
                 spicommon_dmaworkaround_transfer_active(bus_attr->tx_dma_chan);
