--- conflicted
+++ resolved
@@ -23,11 +23,7 @@
 #include "soc/cpu.h"
 #include "soc/dport_reg.h"
 #include "soc/io_mux_reg.h"
-<<<<<<< HEAD
-#include "soc/cpu.h"
-=======
 #include "soc/rtc_cntl_reg.h"
->>>>>>> 6e35c0a9
 
 #include "freertos/FreeRTOS.h"
 #include "freertos/task.h"
@@ -143,24 +139,14 @@
     }
 }
 
-<<<<<<< HEAD
-extern esp_err_t app_main(void *ctx);
-
-void user_start_cpu0(void) {
-	esp_set_cpu_freq();     // set CPU frequency configured in menuconfig
-	uart_div_modify(0, (APB_CLK_FREQ << 4) / 115200);
-	ets_setup_syscalls();
-	do_global_ctors();
-	esp_ipc_init();
-	spi_flash_init();
-=======
 void user_start_cpu0(void)
 {
+    esp_set_cpu_freq();     // set CPU frequency configured in menuconfig
+    uart_div_modify(0, (APB_CLK_FREQ << 4) / 115200);
     ets_setup_syscalls();
     do_global_ctors();
     esp_ipc_init();
     spi_flash_init();
->>>>>>> 6e35c0a9
 
 #if CONFIG_WIFI_ENABLED
     esp_err_t ret = nvs_flash_init(5, 3);
