<<<<<<< HEAD
idf_build_get_property(target IDF_TARGET)
if(NOT "${target}" STREQUAL "esp32")
    return()
endif()

=======
idf_build_get_property(sdkconfig_header SDKCONFIG_HEADER)
>>>>>>> c27fd32f
if(BOOTLOADER_BUILD)
    # For bootloader, all we need from esp32 is headers
    idf_component_register(INCLUDE_DIRS include)
    target_linker_script(${COMPONENT_LIB} INTERFACE "ld/esp32.peripherals.ld")
else()
    # Regular app build
    set(srcs 
        "brownout.c"
        "cache_err_int.c"
        "cache_sram_mmu.c"
        "clk.c"
        "cpu_start.c"
        "crosscore_int.c"
        "dport_access.c"
        "dport_panic_highint_hdl.S"
        "esp_adapter.c"
        "esp_timer_esp32.c"
        "esp_himem.c"
        "hw_random.c"
        "int_wdt.c"
        "intr_alloc.c"
        "panic.c"
        "pm_esp32.c"
        "pm_trace.c"
        "reset_reason.c"
        "sleep_modes.c"
        "spiram.c"
        "spiram_psram.c"
        "system_api.c"
        "task_wdt.c")
    set(include_dirs "include")

    set(requires driver esp_event efuse soc) #unfortunately rom/uart uses SOC registers directly

    # driver is a public requirement because esp_sleep.h uses gpio_num_t & touch_pad_t
    # app_update is added here because cpu_start.c uses esp_ota_get_app_description() function.
    set(priv_requires app_trace app_update bootloader_support log mbedtls nvs_flash pthread
        spi_flash vfs wpa_supplicant espcoredump esp_common esp_wifi)
    set(fragments linker.lf ld/esp32_fragments.lf)

    idf_component_register(SRCS "${srcs}"
                        INCLUDE_DIRS "${include_dirs}"
                        LDFRAGMENTS "${fragments}"
                        REQUIRES "${requires}"
                        PRIV_REQUIRES "${priv_requires}"
                        REQUIRED_IDF_TARGETS esp32)

    target_linker_script(${COMPONENT_LIB} INTERFACE "${CMAKE_CURRENT_BINARY_DIR}/esp32_out.ld")

    # Rely on user code to define app_main
    target_link_libraries(${COMPONENT_LIB} INTERFACE "-u app_main")

    if(CONFIG_SPIRAM_ALLOW_BSS_SEG_EXTERNAL_MEMORY)
        # This has to be linked before esp32.project.ld
        target_linker_script(${COMPONENT_LIB} INTERFACE "ld/esp32.extram.bss.ld")
    endif()

    # Process the template file through the linker script generation mechanism, and use the output for linking the
    # final binary
    target_linker_script(${COMPONENT_LIB} INTERFACE "${CMAKE_CURRENT_LIST_DIR}/ld/esp32.project.ld.in" 
                        PROCESS "${CMAKE_CURRENT_BINARY_DIR}/ld/esp32.project.ld")

    target_linker_script(${COMPONENT_LIB} INTERFACE "ld/esp32.peripherals.ld")
    target_link_libraries(${COMPONENT_LIB} PUBLIC gcc)
    target_link_libraries(${COMPONENT_LIB} INTERFACE "-u call_user_start_cpu0")

    #ld_include_panic_highint_hdl is added as an undefined symbol because otherwise the
    #linker will ignore panic_highint_hdl.S as it has no other files depending on any
    #symbols in it.
    target_link_libraries(${COMPONENT_LIB} INTERFACE "-u ld_include_panic_highint_hdl")

    idf_build_get_property(config_dir CONFIG_DIR)
    # Preprocess esp32.ld linker script to include configuration, becomes esp32_out.ld
    set(LD_DIR ${CMAKE_CURRENT_SOURCE_DIR}/ld)
    add_custom_command(
        OUTPUT esp32_out.ld
        COMMAND "${CMAKE_C_COMPILER}" -C -P -x c -E -o esp32_out.ld -I ${config_dir} ${LD_DIR}/esp32.ld
        MAIN_DEPENDENCY ${LD_DIR}/esp32.ld ${sdkconfig_header}
        COMMENT "Generating linker script..."
        VERBATIM)

    add_custom_target(esp32_linker_script DEPENDS ${CMAKE_CURRENT_BINARY_DIR}/esp32_out.ld)
    add_dependencies(${COMPONENT_LIB} esp32_linker_script)

    # disable stack protection in files which are involved in initialization of that feature
    set_source_files_properties(
        cpu_start.c
        PROPERTIES COMPILE_FLAGS
        -fno-stack-protector)

    if(CONFIG_SPIRAM_CACHE_WORKAROUND)
        # Note: Adding as a PUBLIC compile option here causes this option to propagate to all components that depend on esp32.
        #
        # To handle some corner cases, the same flag is set in project_include.cmake
        target_compile_options(${COMPONENT_LIB} PUBLIC -mfix-esp32-psram-cache-issue)
        # also, make sure we link with this option so correct toolchain libs are pulled in
        target_link_libraries(${COMPONENT_LIB} PUBLIC -mfix-esp32-psram-cache-issue)
    endif()
endif()<|MERGE_RESOLUTION|>--- conflicted
+++ resolved
@@ -1,12 +1,10 @@
-<<<<<<< HEAD
 idf_build_get_property(target IDF_TARGET)
 if(NOT "${target}" STREQUAL "esp32")
     return()
 endif()
 
-=======
 idf_build_get_property(sdkconfig_header SDKCONFIG_HEADER)
->>>>>>> c27fd32f
+
 if(BOOTLOADER_BUILD)
     # For bootloader, all we need from esp32 is headers
     idf_component_register(INCLUDE_DIRS include)
