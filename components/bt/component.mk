--- conflicted
+++ resolved
@@ -86,12 +86,4 @@
 			bluedroid				\
 			.
 
-<<<<<<< HEAD
-#include $(IDF_PATH)/make/component_common.mk
-
-ALL_LIB_FILES := $(patsubst %,$(COMPONENT_PATH)/lib/lib%.a,$(LIBS))
-$(COMPONENT_LIBRARY): $(ALL_LIB_FILES)
-
-=======
->>>>>>> 3ad6dbba
 COMPONENT_SUBMODULES += lib