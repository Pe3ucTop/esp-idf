/*
   This code generates an effect that should pass the 'fancy graphics' qualification
   as set in the comment in the spi_master code.

   This example code is in the Public Domain (or CC0 licensed, at your option.)

   Unless required by applicable law or agreed to in writing, this
   software is distributed on an "AS IS" BASIS, WITHOUT WARRANTIES OR
   CONDITIONS OF ANY KIND, either express or implied.
*/

#include <math.h>
#include "pretty_effect.h"
#include "sdkconfig.h"

#ifdef CONFIG_IDF_TARGET_ESP32
#include "decode_image.h"

uint16_t **pixels;

//Grab a rgb16 pixel from the esp32_tiles image
static inline uint16_t get_bgnd_pixel(int x, int y)
{
    //Image has an 8x8 pixel margin, so we can also resolve e.g. [-3, 243]
    x+=8;
    y+=8;
    return pixels[y][x];
}
#elif defined CONFIG_IDF_TARGET_ESP32S2BETA
//esp32s2beta doesn't have enough memory to hold the decoded image, calculate instead
static inline uint16_t get_bgnd_pixel(int x, int y)
{
    return ((x<<3)^(y<<3)^(x*y));
}
#endif


//This variable is used to detect the next frame.
static int prev_frame=-1;

//Instead of calculating the offsets for each pixel we grab, we pre-calculate the valueswhenever a frame changes, then re-use
//these as we go through all the pixels in the frame. This is much, much faster.
static int8_t xofs[320], yofs[240];
static int8_t xcomp[320], ycomp[240];

//Calculate the pixel data for a set of lines (with implied line size of 320). Pixels go in dest, line is the Y-coordinate of the
//first line to be calculated, linect is the amount of lines to calculate. Frame increases by one every time the entire image
//is displayed; this is used to go to the next frame of animation.
void pretty_effect_calc_lines(uint16_t *dest, int line, int frame, int linect)
{
    if (frame!=prev_frame) {
        //We need to calculate a new set of offset coefficients. Take some random sines as offsets to make everything
        //look pretty and fluid-y.
        for (int x=0; x<320; x++) xofs[x]=sin(frame*0.15+x*0.06)*4;
        for (int y=0; y<240; y++) yofs[y]=sin(frame*0.1+y*0.05)*4;
        for (int x=0; x<320; x++) xcomp[x]=sin(frame*0.11+x*0.12)*4;
        for (int y=0; y<240; y++) ycomp[y]=sin(frame*0.07+y*0.15)*4;
        prev_frame=frame;
    }
    for (int y=line; y<line+linect; y++) {
        for (int x=0; x<320; x++) {
            *dest++=get_bgnd_pixel(x+yofs[y]+xcomp[x], y+xofs[x]+ycomp[y]);
        }
    }
}


<<<<<<< HEAD
esp_err_t pretty_effect_init()
=======
esp_err_t pretty_effect_init(void) 
>>>>>>> 51d811a7
{
#ifdef CONFIG_IDF_TARGET_ESP32
    return decode_image(&pixels);
#elif defined CONFIG_IDF_TARGET_ESP32S2BETA
    //esp32s2beta doesn't have enough memory to hold the decoded image, calculate instead
    return ESP_OK;
#endif
}<|MERGE_RESOLUTION|>--- conflicted
+++ resolved
@@ -65,11 +65,7 @@
 }
 
 
-<<<<<<< HEAD
-esp_err_t pretty_effect_init()
-=======
-esp_err_t pretty_effect_init(void) 
->>>>>>> 51d811a7
+esp_err_t pretty_effect_init(void)
 {
 #ifdef CONFIG_IDF_TARGET_ESP32
     return decode_image(&pixels);
